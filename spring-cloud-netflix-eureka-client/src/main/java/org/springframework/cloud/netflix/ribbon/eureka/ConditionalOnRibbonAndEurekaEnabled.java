/*
 * Copyright 2013-2019 the original author or authors.
 *
 * Licensed under the Apache License, Version 2.0 (the "License");
 * you may not use this file except in compliance with the License.
 * You may obtain a copy of the License at
 *
 *      http://www.apache.org/licenses/LICENSE-2.0
 *
 * Unless required by applicable law or agreed to in writing, software
 * distributed under the License is distributed on an "AS IS" BASIS,
 * WITHOUT WARRANTIES OR CONDITIONS OF ANY KIND, either express or implied.
 * See the License for the specific language governing permissions and
 * limitations under the License.
 */

package org.springframework.cloud.netflix.ribbon.eureka;

import java.lang.annotation.Documented;
import java.lang.annotation.ElementType;
import java.lang.annotation.Retention;
import java.lang.annotation.RetentionPolicy;
import java.lang.annotation.Target;

import com.netflix.discovery.EurekaClient;
import com.netflix.niws.loadbalancer.DiscoveryEnabledNIWSServerList;

import org.springframework.boot.autoconfigure.condition.AllNestedConditions;
import org.springframework.boot.autoconfigure.condition.ConditionalOnBean;
import org.springframework.boot.autoconfigure.condition.ConditionalOnClass;
import org.springframework.boot.autoconfigure.condition.ConditionalOnProperty;
import org.springframework.cloud.client.ConditionalOnDiscoveryEnabled;
import org.springframework.cloud.netflix.ribbon.SpringClientFactory;
import org.springframework.context.annotation.Conditional;

/**
 * Conditional that requires both Ribbon and Eureka to be enabled.
 * @author Ihor Kryvenko
 * @author Spencer Gibb
<<<<<<< HEAD
 */
@Target({ ElementType.TYPE, ElementType.METHOD })
=======
 * @author Olga Maciaszek-Sharma
 */
@Target({ElementType.TYPE, ElementType.METHOD})
>>>>>>> 80af1ddc
@Retention(RetentionPolicy.RUNTIME)
@Documented
@Conditional(ConditionalOnRibbonAndEurekaEnabled.OnRibbonAndEurekaEnabledCondition.class)
public @interface ConditionalOnRibbonAndEurekaEnabled {

	class OnRibbonAndEurekaEnabledCondition extends AllNestedConditions {
<<<<<<< HEAD

		OnRibbonAndEurekaEnabledCondition() {
			super(ConfigurationPhase.REGISTER_BEAN);
		}

		@ConditionalOnClass(DiscoveryEnabledNIWSServerList.class)
		@ConditionalOnBean(SpringClientFactory.class)
		@ConditionalOnProperty(value = "ribbon.eureka.enabled", matchIfMissing = true)
		static class Defaults {

		}

		@ConditionalOnBean(EurekaClient.class)
		static class EurekaBeans {

		}

		@ConditionalOnProperty(value = "eureka.client.enabled", matchIfMissing = true)
		static class OnEurekaClientEnabled {

		}

	}

=======

		public OnRibbonAndEurekaEnabledCondition() {
			super(ConfigurationPhase.REGISTER_BEAN);
		}

		@ConditionalOnClass(DiscoveryEnabledNIWSServerList.class)
		@ConditionalOnBean(SpringClientFactory.class)
		@ConditionalOnProperty(value = "ribbon.eureka.enabled", matchIfMissing = true)
		static class Defaults { }

		@ConditionalOnBean(EurekaClient.class)
		static class EurekaBeans { }

		@ConditionalOnProperty(value = "eureka.client.enabled", matchIfMissing = true)
		@ConditionalOnDiscoveryEnabled
		static class OnEurekaClientEnabled { }
	}
>>>>>>> 80af1ddc
}<|MERGE_RESOLUTION|>--- conflicted
+++ resolved
@@ -37,21 +37,15 @@
  * Conditional that requires both Ribbon and Eureka to be enabled.
  * @author Ihor Kryvenko
  * @author Spencer Gibb
-<<<<<<< HEAD
- */
-@Target({ ElementType.TYPE, ElementType.METHOD })
-=======
  * @author Olga Maciaszek-Sharma
  */
 @Target({ElementType.TYPE, ElementType.METHOD})
->>>>>>> 80af1ddc
 @Retention(RetentionPolicy.RUNTIME)
 @Documented
 @Conditional(ConditionalOnRibbonAndEurekaEnabled.OnRibbonAndEurekaEnabledCondition.class)
 public @interface ConditionalOnRibbonAndEurekaEnabled {
 
 	class OnRibbonAndEurekaEnabledCondition extends AllNestedConditions {
-<<<<<<< HEAD
 
 		OnRibbonAndEurekaEnabledCondition() {
 			super(ConfigurationPhase.REGISTER_BEAN);
@@ -70,29 +64,7 @@
 		}
 
 		@ConditionalOnProperty(value = "eureka.client.enabled", matchIfMissing = true)
-		static class OnEurekaClientEnabled {
-
-		}
-
-	}
-
-=======
-
-		public OnRibbonAndEurekaEnabledCondition() {
-			super(ConfigurationPhase.REGISTER_BEAN);
-		}
-
-		@ConditionalOnClass(DiscoveryEnabledNIWSServerList.class)
-		@ConditionalOnBean(SpringClientFactory.class)
-		@ConditionalOnProperty(value = "ribbon.eureka.enabled", matchIfMissing = true)
-		static class Defaults { }
-
-		@ConditionalOnBean(EurekaClient.class)
-		static class EurekaBeans { }
-
-		@ConditionalOnProperty(value = "eureka.client.enabled", matchIfMissing = true)
 		@ConditionalOnDiscoveryEnabled
 		static class OnEurekaClientEnabled { }
 	}
->>>>>>> 80af1ddc
 }